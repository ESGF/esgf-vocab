[project]
name = "esgvoc"
dynamic = ["version"]
description = "python library and CLI to interact with WCRP CVs"
authors = [
    {name = "Sébastien Gardoll", email = "sebastien@gardoll.fr"},
    {name = "Guillaume Levavasseur", email = "guillaume.levavasseur@ipsl.fr"},
    {name = "Laurent Troussellier", email = "laurent.troussellier@ipsl.fr"},
]
homepage = "https://esgf.github.io/esgf-vocab/"
license = "CECILL-2.1"
dependencies = [
    "idna>=3.10",
    "pydantic>=2.9.2",
    "sqlalchemy>=2.0.36",
    "sqlmodel>=0.0.22",
    "pyld>=2.0.4",
    "requests>=2.32.3",
    "toml>=0.10.2",
    "typer>=0.15.0",
]
readme = "README.md"
requires-python = ">= 3.12, <3.13"

[build-system]
requires = ["hatchling==1.26.3"]
build-backend = "hatchling.build"

[project.urls]
Repository = "https://github.com/ESGF/esgf-vocab"

[tool.rye]
managed = true
dev-dependencies = [
    "pytest>=8.3.3",
    "jupyter-console>=6.6.3",
    "mypy>=1.13.0",
    "pytest-mock>=3.14.0",
    "isort>=5.13.2",
    "sphinx>=8.1.3",
    "sphinx-book-theme>=1.1.3",
    "autodoc-pydantic>=2.2.0",
    "myst-nb>=1.1.2",
    "sphinx-tabs>=3.4.7",
    "sphinx-copybutton>=0.5.2",
    "pre-commit>=4.1.0",
<<<<<<< HEAD
    "hatch>=1.14.0", # Required for version updating through rye.
=======
    "platformdirs>=4.3.6",
>>>>>>> 9f797d11
]
[tool.rye.scripts]
ev = { cmd = "python src/esgvoc/cli/main.py" }
evc = { cmd = "python src/esgvoc/cli/main.py config" }
evcp = { cmd = "python src/esgvoc/cli/main.py config projects." }
evg = { cmd = "python src/esgvoc/cli/main.py get" }
evs = {cmd = "python src/esgvoc/cli/main.py status"}
evv = {cmd = "python src/esgvoc/cli/main.py valid"}

[project.scripts]
esgvoc = "esgvoc.cli.main:main"

[tool.hatch.metadata]
allow-direct-references = true

[tool.hatch.build.targets.wheel]
packages = ["src/esgvoc"]

[tool.pytest.ini_options]
log_cli = true
log_cli_level = "ERROR"
log_cli_format = "%(asctime)s [%(levelname)s] %(name)s: %(message)s"

[tool.hatch.version]
path = "src/esgvoc/__init__.py"<|MERGE_RESOLUTION|>--- conflicted
+++ resolved
@@ -44,11 +44,8 @@
     "sphinx-tabs>=3.4.7",
     "sphinx-copybutton>=0.5.2",
     "pre-commit>=4.1.0",
-<<<<<<< HEAD
     "hatch>=1.14.0", # Required for version updating through rye.
-=======
     "platformdirs>=4.3.6",
->>>>>>> 9f797d11
 ]
 [tool.rye.scripts]
 ev = { cmd = "python src/esgvoc/cli/main.py" }
