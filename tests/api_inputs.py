--- conflicted
+++ resolved
@@ -147,11 +147,7 @@
             'source_id': 6,
             'variable_id': 990,
             'table_id': 70,
-<<<<<<< HEAD
-            'member_id': 1,
-=======
             'variant_label': 1,
->>>>>>> 113e237f
             'experiment_id': 300
         },
         'cmip6':
@@ -161,11 +157,7 @@
             'source_id': 130,
             'variable_id': 990,
             'table_id': 40,
-<<<<<<< HEAD
-            'member_id': 1,
-=======
             'variant_label': 1,
->>>>>>> 113e237f
             'experiment_id': 300
         }
     }
@@ -223,10 +215,7 @@
         FindExpression('pari*', PARAMETERS['cmip6plus_ipsl'], ItemKind.TERM),
         FindExpression('ipsl paris', PARAMETERS['cmip6plus_ipsl'], ItemKind.TERM),
         FindExpression('ipsl* paris*', PARAMETERS['cmip6plus_ipsl'], ItemKind.TERM),
-<<<<<<< HEAD
-=======
         FindExpression('ipsl* AND paris*', PARAMETERS['cmip6plus_ipsl'], ItemKind.TERM),
->>>>>>> 113e237f
         FindExpression('prw* NOT prw', PARAMETERS['cmip6_prw2h'], ItemKind.TERM)
     ]
 
