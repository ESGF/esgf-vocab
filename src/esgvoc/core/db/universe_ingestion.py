import logging
from pathlib import Path

from sqlalchemy import text
from sqlmodel import Session, select

import esgvoc.core.constants
import esgvoc.core.db.connection as db
import esgvoc.core.service as service
from esgvoc.core.data_handler import JsonLdResource
from esgvoc.core.db.connection import read_json_file
from esgvoc.core.db.models.mixins import TermKind
from esgvoc.core.db.models.universe import UDataDescriptor, Universe, UTerm, universe_create_db
from esgvoc.core.service.data_merger import DataMerger

_LOGGER = logging.getLogger(__name__)


def infer_term_kind(json_specs: dict) -> TermKind:
    if esgvoc.core.constants.PATTERN_JSON_KEY in json_specs:
        return TermKind.PATTERN
    elif esgvoc.core.constants.COMPOSITE_PARTS_JSON_KEY in json_specs:
        return TermKind.COMPOSITE
    else:
        return TermKind.PLAIN


def ingest_universe(universe_repo_dir_path: Path, universe_db_file_path: Path) -> None:
    try:
        connection = db.DBConnection(universe_db_file_path)
    except Exception as e:
        msg = f'Unable to read universe SQLite file at {universe_db_file_path}. Abort.'
        _LOGGER.fatal(msg)
        raise IOError(msg) from e

    for data_descriptor_dir_path in universe_repo_dir_path.iterdir():
        if data_descriptor_dir_path.is_dir() and \
           (data_descriptor_dir_path / "000_context.jsonld").exists():  # TODO may be put that in setting
            try:
                ingest_data_descriptor(data_descriptor_dir_path, connection)
            except Exception as e:
                msg = f'Unexpected error while processing data descriptor {data_descriptor_dir_path}. Abort.'
                _LOGGER.fatal(msg)
                raise RuntimeError(msg) from e

    with connection.create_session() as session:
        # Well, the following instructions are not data duplication. It is more building an index.
        # Read: https://sqlite.org/fts5.html
        try:
            sql_query = 'INSERT INTO uterms_fts5(pk, id, specs, kind, data_descriptor_pk) ' + \
                        'SELECT pk, id, specs, kind, data_descriptor_pk FROM uterms;'  # noqa: S608
            session.exec(text(sql_query))  # type: ignore
        except Exception as e:
            msg = f'Unable to insert rows into uterms_fts5 table for {universe_db_file_path}. Abort.'
            _LOGGER.fatal(msg)
            raise RuntimeError(msg) from e
        session.commit()
        try:
            sql_query = 'INSERT INTO udata_descriptors_fts5(pk, id, universe_pk, context, term_kind) ' + \
                        'SELECT pk, id, universe_pk, context, term_kind FROM udata_descriptors;'  # noqa: S608
            session.exec(text(sql_query))  # type: ignore
        except Exception as e:
            msg = f'Unable to insert rows into udata_descriptors_fts5 table for {universe_db_file_path}. Abort.'
            _LOGGER.fatal(msg)
            raise RuntimeError(msg) from e
        session.commit()


def ingest_metadata_universe(connection, git_hash):
    with connection.create_session() as session:
        universe = Universe(git_hash=git_hash)
        session.add(universe)
        session.commit()


def ingest_data_descriptor(data_descriptor_path: Path,
                           connection: db.DBConnection) -> None:
    data_descriptor_id = data_descriptor_path.name

    context_file_path = data_descriptor_path.joinpath(esgvoc.core.constants.CONTEXT_FILENAME)
    try:
        context = read_json_file(context_file_path)
    except Exception as e:
        msg = f'Unable to read the context file {context_file_path} of data descriptor \
               {data_descriptor_id}. Skip.\n{str(e)}'
        _LOGGER.warning(msg)
        return

    with connection.create_session() as session:
        # We ll know it only when we ll add a term (hypothesis all term have the same kind in a data_descriptor)
        data_descriptor = UDataDescriptor(id=data_descriptor_id,
                                          context=context,
                                          term_kind="")
        term_kind_dd = None

        _LOGGER.debug(f"add data_descriptor : {data_descriptor_id}")
        for term_file_path in data_descriptor_path.iterdir():
            _LOGGER.debug(f"found term path : {term_file_path}, {term_file_path.suffix}")
            if term_file_path.is_file() and term_file_path.suffix == ".json":
                
                try:
<<<<<<< HEAD
                    locally_available = {"https://espri-mod.github.io/mip-cmor-tables":
                                         service.service_settings.universe.local_path}
                    json_specs = DataMerger(data=JsonLdResource(uri=str(term_file_path)),
                                            locally_available=locally_available).merge_linked_json()[-1]
=======
                    json_specs=DataMerger(data=JsonLdResource(uri=str(term_file_path)),
                                          locally_available={"https://espri-mod.github.io/mip-cmor-tables":service.current_state.universe.local_path}).merge_linked_json()[-1]
>>>>>>> 32a0107e
                    term_kind = infer_term_kind(json_specs)
                    term_id = json_specs["id"]

                    if term_kind_dd is None:
                        term_kind_dd = term_kind

                except Exception as e:
                    _LOGGER.warning(f'Unable to read term {term_file_path} for data descriptor ' +
                                    f'{data_descriptor_path}. Skip.\n{str(e)}')
                    continue
                if term_id and json_specs and data_descriptor and term_kind:
                    _LOGGER.debug("adding {term_id}")
                    term = UTerm(
                        id=term_id,
                        specs=json_specs,
                        data_descriptor=data_descriptor,
                        kind=term_kind,
                    )
                    session.add(term)
        if term_kind_dd is not None:
            data_descriptor.term_kind = term_kind_dd
        session.add(data_descriptor)
        session.commit()


def get_universe_term(data_descriptor_id: str,
                      term_id: str,
                      universe_db_session: Session) -> tuple[TermKind, dict]:
    statement = (
        select(UTerm)
        .join(UDataDescriptor)
        .where(UDataDescriptor.id == data_descriptor_id, UTerm.id == term_id)
    )
    results = universe_db_session.exec(statement)
    term = results.one()
    return term.kind, term.specs


if __name__ == "__main__":
    import os
    root_dir = Path(str(os.getcwd())).parent.parent
    print(root_dir)
    universe_create_db(root_dir / Path(".cache/dbs/universe.sqlite"))
    ingest_universe(root_dir / Path(".cache/repos/mip-cmor-tables"), root_dir / Path(".cache/dbs/universe.sqlite"))<|MERGE_RESOLUTION|>--- conflicted
+++ resolved
@@ -97,17 +97,11 @@
         for term_file_path in data_descriptor_path.iterdir():
             _LOGGER.debug(f"found term path : {term_file_path}, {term_file_path.suffix}")
             if term_file_path.is_file() and term_file_path.suffix == ".json":
-                
                 try:
-<<<<<<< HEAD
                     locally_available = {"https://espri-mod.github.io/mip-cmor-tables":
-                                         service.service_settings.universe.local_path}
+                                         service.current_state.universe.local_path}
                     json_specs = DataMerger(data=JsonLdResource(uri=str(term_file_path)),
                                             locally_available=locally_available).merge_linked_json()[-1]
-=======
-                    json_specs=DataMerger(data=JsonLdResource(uri=str(term_file_path)),
-                                          locally_available={"https://espri-mod.github.io/mip-cmor-tables":service.current_state.universe.local_path}).merge_linked_json()[-1]
->>>>>>> 32a0107e
                     term_kind = infer_term_kind(json_specs)
                     term_id = json_specs["id"]
 
