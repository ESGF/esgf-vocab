import logging
from pathlib import Path

from sqlalchemy import text
from sqlmodel import Session, select

import esgvoc.core.constants
import esgvoc.core.db.connection as db
import esgvoc.core.service as service
from esgvoc.core.data_handler import JsonLdResource
from esgvoc.core.db.connection import read_json_file
from esgvoc.core.db.models.mixins import TermKind
from esgvoc.core.db.models.universe import UDataDescriptor, Universe, UTerm, universe_create_db
from esgvoc.core.exceptions import EsgvocDbError
from esgvoc.core.service.data_merger import DataMerger

_LOGGER = logging.getLogger(__name__)
logging.basicConfig(level=logging.DEBUG, format="%(asctime)s - %(name)s - %(levelname)s - %(message)s")


def infer_term_kind(json_specs: dict) -> TermKind:
    if esgvoc.core.constants.PATTERN_JSON_KEY in json_specs:
        return TermKind.PATTERN
    elif esgvoc.core.constants.COMPOSITE_PARTS_JSON_KEY in json_specs:
        return TermKind.COMPOSITE
    else:
        return TermKind.PLAIN


def ingest_universe(universe_repo_dir_path: Path, universe_db_file_path: Path) -> None:
    try:
        connection = db.DBConnection(universe_db_file_path)
    except Exception as e:
        msg = f"Unable to read universe SQLite file at {universe_db_file_path}. Abort."
        _LOGGER.fatal(msg)
        raise IOError(msg) from e

    for data_descriptor_dir_path in universe_repo_dir_path.iterdir():
        if (
            data_descriptor_dir_path.is_dir() and (data_descriptor_dir_path / "000_context.jsonld").exists()
        ):  # TODO may be put that in setting
            try:
                ingest_data_descriptor(data_descriptor_dir_path, connection)
            except Exception as e:
                msg = f"unexpected error while processing data descriptor {data_descriptor_dir_path}"
                _LOGGER.fatal(msg)
                raise EsgvocDbError(msg) from e

    with connection.create_session() as session:
        # Well, the following instructions are not data duplication. It is more building an index.
        # Read: https://sqlite.org/fts5.html
        try:
            sql_query = (
                "INSERT INTO uterms_fts5(pk, id, specs, kind, data_descriptor_pk) "
                + "SELECT pk, id, specs, kind, data_descriptor_pk FROM uterms;"
            )  # noqa: S608
            session.exec(text(sql_query))  # type: ignore
        except Exception as e:
            msg = f"unable to insert rows into uterms_fts5 table for {universe_db_file_path}"
            _LOGGER.fatal(msg)
            raise EsgvocDbError(msg) from e
        session.commit()
        try:
            sql_query = (
                "INSERT INTO udata_descriptors_fts5(pk, id, universe_pk, context, term_kind) "
                + "SELECT pk, id, universe_pk, context, term_kind FROM udata_descriptors;"
            )  # noqa: S608
            session.exec(text(sql_query))  # type: ignore
        except Exception as e:
            msg = f"unable to insert rows into udata_descriptors_fts5 table for {universe_db_file_path}"
            _LOGGER.fatal(msg)
            raise EsgvocDbError(msg) from e
        session.commit()


def ingest_metadata_universe(connection, git_hash):
    with connection.create_session() as session:
        universe = Universe(git_hash=git_hash)
        session.add(universe)
        session.commit()


def ingest_data_descriptor(data_descriptor_path: Path, connection: db.DBConnection) -> None:
    data_descriptor_id = data_descriptor_path.name
    context_file_path = data_descriptor_path.joinpath(esgvoc.core.constants.CONTEXT_FILENAME)
    try:
        context = read_json_file(context_file_path)
    except Exception as e:
        msg = f"Unable to read the context file {context_file_path} of data descriptor \
               {data_descriptor_id}. Skip.\n{str(e)}"
        _LOGGER.warning(msg)
        return

    with connection.create_session() as session:
        # We ll know it only when we ll add a term (hypothesis all term have the same kind in a data_descriptor)
        data_descriptor = UDataDescriptor(id=data_descriptor_id, context=context, term_kind="")
        term_kind_dd = None

        _LOGGER.debug(f"add data_descriptor : {data_descriptor_id}")
        for term_file_path in data_descriptor_path.iterdir():
            _LOGGER.debug(f"found term path : {term_file_path}, {term_file_path.suffix}")
            if term_file_path.is_file() and term_file_path.suffix == ".json":
                try:
                    locally_available = {
                        "https://espri-mod.github.io/mip-cmor-tables": service.current_state.universe.local_path
                    }

<<<<<<< HEAD
                    merger = DataMerger(
                        data=JsonLdResource(uri=str(term_file_path)),
                        locally_available=locally_available,
                        allowed_base_uris={"https://espri-mod.github.io/mip-cmor-tables"},
                    )
                    merged_data = merger.merge_linked_json()[-1]
                    # Resolve all nested @id references to full objects
                    json_specs = merger.resolve_nested_ids(merged_data)

=======
                    json_specs = DataMerger(
                        data=JsonLdResource(uri=str(term_file_path)), locally_available=locally_available
                    ).merge_linked_json()[-1]
>>>>>>> 5d5bd7d3
                    term_kind = infer_term_kind(json_specs)
                    term_id = json_specs["id"]

                    if term_kind_dd is None:
                        term_kind_dd = term_kind
                except Exception as e:
                    _LOGGER.warning(
                        f"Unable to read term {term_file_path} for data descriptor "
                        + f"{data_descriptor_path}. Skip.\n{str(e)}"
                    )
                    continue
                if term_id and json_specs and data_descriptor and term_kind:
                    _LOGGER.debug(f"adding {term_id}")
                    term = UTerm(
                        id=term_id,
                        specs=json_specs,
                        data_descriptor=data_descriptor,
                        kind=term_kind,
                    )
<<<<<<< HEAD
=======

>>>>>>> 5d5bd7d3
                    session.add(term)
        if term_kind_dd is not None:
            data_descriptor.term_kind = term_kind_dd
        else:
            # If no terms were found, default to PLAIN
            _LOGGER.warning(
                f"TermKind was not auto-detected for data descriptor '{data_descriptor_id}'. "
                f"No terms were successfully ingested. Defaulting to PLAIN."
            )
            data_descriptor.term_kind = TermKind.PLAIN
        session.add(data_descriptor)
        session.commit()


def get_universe_term(data_descriptor_id: str, term_id: str, universe_db_session: Session) -> tuple[TermKind, dict]:
    statement = select(UTerm).join(UDataDescriptor).where(UDataDescriptor.id == data_descriptor_id, UTerm.id == term_id)
    results = universe_db_session.exec(statement)
    term = results.one()
    return term.kind, term.specs


if __name__ == "__main__":
    import os

    root_dir = Path(str(os.getcwd())).parent.parent
    print(root_dir)
    universe_create_db(root_dir / Path(".cache/dbs/universe.sqlite"))
    ingest_universe(root_dir / Path(".cache/repos/mip-cmor-tables"), root_dir / Path(".cache/dbs/universe.sqlite"))<|MERGE_RESOLUTION|>--- conflicted
+++ resolved
@@ -105,7 +105,6 @@
                         "https://espri-mod.github.io/mip-cmor-tables": service.current_state.universe.local_path
                     }
 
-<<<<<<< HEAD
                     merger = DataMerger(
                         data=JsonLdResource(uri=str(term_file_path)),
                         locally_available=locally_available,
@@ -115,11 +114,6 @@
                     # Resolve all nested @id references to full objects
                     json_specs = merger.resolve_nested_ids(merged_data)
 
-=======
-                    json_specs = DataMerger(
-                        data=JsonLdResource(uri=str(term_file_path)), locally_available=locally_available
-                    ).merge_linked_json()[-1]
->>>>>>> 5d5bd7d3
                     term_kind = infer_term_kind(json_specs)
                     term_id = json_specs["id"]
 
@@ -139,10 +133,7 @@
                         data_descriptor=data_descriptor,
                         kind=term_kind,
                     )
-<<<<<<< HEAD
-=======
 
->>>>>>> 5d5bd7d3
                     session.add(term)
         if term_kind_dd is not None:
             data_descriptor.term_kind = term_kind_dd
