import logging
from pathlib import Path

from pydantic import BaseModel
from sqlalchemy import text

import esgvoc.core.constants
import esgvoc.core.db.connection as db
import esgvoc.core.service as service
from esgvoc.core.data_handler import JsonLdResource
from esgvoc.core.db.connection import DBConnection, read_json_file
from esgvoc.core.db.models.mixins import TermKind
from esgvoc.core.db.models.project import Collection, Project, PTerm
from esgvoc.core.service.data_merger import DataMerger

_LOGGER = logging.getLogger("project_ingestion")


def infer_term_kind(json_specs: dict) -> TermKind:
    if esgvoc.core.constants.PATTERN_JSON_KEY in json_specs:
        return TermKind.PATTERN
    elif esgvoc.core.constants.COMPOSITE_PARTS_JSON_KEY in json_specs:
        return TermKind.COMPOSITE
    else:
        return TermKind.PLAIN


def ingest_metadata_project(connection: DBConnection, git_hash):
    with connection.create_session() as session:
        project = Project(id=str(connection.file_path.stem), git_hash=git_hash, specs={})
        session.add(project)
        session.commit()


def get_data_descriptor_id_from_context(collection_context: dict) -> str:
    data_descriptor_url = collection_context[esgvoc.core.constants.CONTEXT_JSON_KEY]\
                                            [esgvoc.core.constants.DATA_DESCRIPTOR_JSON_KEY] # noqa E211
    return Path(data_descriptor_url).name


def instantiate_project_term(universe_term_json_specs: dict,
                             project_term_json_specs_update: dict,
                             pydantic_class: type[BaseModel]) -> dict:
    term_from_universe = pydantic_class(**universe_term_json_specs)
    updated_term = term_from_universe.model_copy(
        update=project_term_json_specs_update, deep=True
    )
    return updated_term.model_dump()


def ingest_collection(collection_dir_path: Path,
                      project: Project,
                      project_db_session) -> None:
    collection_id = collection_dir_path.name
    collection_context_file_path = collection_dir_path.joinpath(esgvoc.core.constants.CONTEXT_FILENAME)
    try:
        collection_context = read_json_file(collection_context_file_path)
        data_descriptor_id = get_data_descriptor_id_from_context(collection_context)
    except Exception as e:
        msg = f'Unable to read project context file {collection_context_file_path}. Abort.'
        _LOGGER.fatal(msg)
        raise RuntimeError(msg) from e
    # [KEEP]
    collection = Collection(
        id=collection_id,
        context=collection_context,
        project=project,
        data_descriptor_id=data_descriptor_id,
        term_kind="")  # We ll know it only when we ll add a term
                       # (hypothesis all term have the same kind in a collection) # noqa E116
    term_kind_collection = None

    for term_file_path in collection_dir_path.iterdir():
        _LOGGER.debug(f"found term path : {term_file_path}")
        if term_file_path.is_file() and term_file_path.suffix == ".json":
            try:
                locally_avail = {"https://espri-mod.github.io/mip-cmor-tables":
                                 service.service_settings.universe.local_path}
                json_specs = DataMerger(data=JsonLdResource(uri=str(term_file_path)),
                                        # locally_available={"https://espri-mod.github.io/mip-cmor-tables":".cache/repos/WCRP-universe"}).merge_linked_json()[-1]
<<<<<<< HEAD
                                        locally_available=locally_avail).merge_linked_json()[-1]
=======
                                        locally_available={"https://espri-mod.github.io/mip-cmor-tables":service.current_state.universe.local_path}).merge_linked_json()[-1]

>>>>>>> 32a0107e
                term_kind = infer_term_kind(json_specs)
                term_id = json_specs["id"]

                if term_kind_collection is None:
                    term_kind_collection = term_kind

            except Exception as e:
                _LOGGER.warning(f'Unable to read term {term_file_path}. Skip.\n{str(e)}')
                continue
            try:
                term = PTerm(
                    id=term_id,
                    specs=json_specs,
                    collection=collection,
                    kind=term_kind,
                )
                project_db_session.add(term)
            except Exception as e:
                _LOGGER.error(
                    f"fail to find term {term_id} in data descriptor {data_descriptor_id} "
                    + f"for the collection {collection_id} of the project {project.id}. Skip {term_id}.\n{str(e)}"
                )
                continue
    if term_kind_collection:
        collection.term_kind = term_kind_collection
    project_db_session.add(collection)


def ingest_project(project_dir_path: Path,
                   project_db_file_path: Path,
                   git_hash: str
                   ):
    try:
        project_connection = db.DBConnection(project_db_file_path)
    except Exception as e:
        msg = f'Unable to read project SQLite file at {project_db_file_path}. Abort.'
        _LOGGER.fatal(msg)
        raise RuntimeError(msg) from e

    with project_connection.create_session() as project_db_session:
        project_specs_file_path = project_dir_path.joinpath(esgvoc.core.constants.PROJECT_SPECS_FILENAME)
        try:
            project_json_specs = read_json_file(project_specs_file_path)
            project_id = project_json_specs[esgvoc.core.constants.PROJECT_ID_JSON_KEY]
        except Exception as e:
            msg = f'Unable to read project specs file  {project_specs_file_path}. Abort.'
            _LOGGER.fatal(msg)
            raise RuntimeError(msg) from e

        project = Project(id=project_id, specs=project_json_specs, git_hash=git_hash)
        project_db_session.add(project)

        for collection_dir_path in project_dir_path.iterdir():
            # TODO maybe put that in settings
            if collection_dir_path.is_dir() and (collection_dir_path / "000_context.jsonld").exists():
                _LOGGER.debug(f"found collection dir : {collection_dir_path}")
                try:
                    ingest_collection(collection_dir_path,
                                      project,
                                      project_db_session)
                except Exception as e:
                    msg = f'Unexpected error while ingesting collection {collection_dir_path}. Abort.'
                    _LOGGER.fatal(msg)
                    raise RuntimeError(msg) from e
        project_db_session.commit()

        # Well, the following instructions are not data duplication. It is more building an index.
        # Read: https://sqlite.org/fts5.html
        try:
            sql_query = 'INSERT INTO pterms_fts5(pk, id, specs, kind, collection_pk) ' + \
                        'SELECT pk, id, specs, kind, collection_pk FROM pterms;'  # noqa: S608
            project_db_session.exec(text(sql_query))  # type: ignore
        except Exception as e:
            msg = f'Unable to insert rows into pterms_fts5 table for {project_db_file_path}. Abort.'
            _LOGGER.fatal(msg)
            raise RuntimeError(msg) from e
        project_db_session.commit()
        try:
            sql_query = 'INSERT INTO pcollections_fts5(pk, id, data_descriptor_id, context, ' + \
                         'project_pk, term_kind) SELECT pk, id, data_descriptor_id, context, ' + \
                         'project_pk, term_kind FROM collections;'  # noqa: S608
            project_db_session.exec(text(sql_query))  # type: ignore
        except Exception as e:
            msg = f'Unable to insert rows into pcollections_fts5 table for {project_db_file_path}. Abort.'
            _LOGGER.fatal(msg)
            raise RuntimeError(msg) from e
        project_db_session.commit()<|MERGE_RESOLUTION|>--- conflicted
+++ resolved
@@ -75,15 +75,10 @@
         if term_file_path.is_file() and term_file_path.suffix == ".json":
             try:
                 locally_avail = {"https://espri-mod.github.io/mip-cmor-tables":
-                                 service.service_settings.universe.local_path}
+                                 service.current_state.universe.local_path}
                 json_specs = DataMerger(data=JsonLdResource(uri=str(term_file_path)),
                                         # locally_available={"https://espri-mod.github.io/mip-cmor-tables":".cache/repos/WCRP-universe"}).merge_linked_json()[-1]
-<<<<<<< HEAD
                                         locally_available=locally_avail).merge_linked_json()[-1]
-=======
-                                        locally_available={"https://espri-mod.github.io/mip-cmor-tables":service.current_state.universe.local_path}).merge_linked_json()[-1]
-
->>>>>>> 32a0107e
                 term_kind = infer_term_kind(json_specs)
                 term_id = json_specs["id"]
 
