"""
Model (i.e. schema/definition) of the area label data descriptor
"""

from esgvoc.api.data_descriptors.data_descriptor import PlainTermDataDescriptor


class AreaLabel(PlainTermDataDescriptor):
    """
    Label that describes a specific area sampling approach

    Examples: "lnd", "air", "sea", "u"

    This is set to "u" ("unmasked") when all areas are sampled
    i.e. no mask is applied to the data.
    For underlying details and logic, please see
    [Taylor et al., 2025](https://docs.google.com/document/d/19jzecgymgiiEsTDzaaqeLP6pTvLT-NzCMaq-wu-QoOc/edit?pli=1&tab=t.0).

    This label is used as the area component of a branded variable's suffix
    (see :py:class:`BrandedSuffix`).
    By definition, the area label must be consistent with the branded suffix.
    Area labels must not contain dashes
    (as the dash is used as a separator when constructing the branded suffix).
    """  # noqa: E501

    # TODO: add validation for not containing dashes in `drs_name`,
    # although my pydantic is not good enough to know how to do
    # that without looking it up (which I'm not going to do right now).

<<<<<<< HEAD
    description: str
    """
    Description of the meaning of this area label
    """

    label: str
    # TODO: remove? `drs_name` or `id` should be used here instead?
=======
    label: str
>>>>>>> 67e7f811
<|MERGE_RESOLUTION|>--- conflicted
+++ resolved
@@ -1,40 +1,20 @@
-"""
-Model (i.e. schema/definition) of the area label data descriptor
-"""
-
 from esgvoc.api.data_descriptors.data_descriptor import PlainTermDataDescriptor
 
 
 class AreaLabel(PlainTermDataDescriptor):
     """
-    Label that describes a specific area sampling approach
+    Area sampling label.
 
-    Examples: "lnd", "air", "sea", "u"
-
-    This is set to "u" ("unmasked") when all areas are sampled
-    i.e. no mask is applied to the data.
-    For underlying details and logic, please see
-    [Taylor et al., 2025](https://docs.google.com/document/d/19jzecgymgiiEsTDzaaqeLP6pTvLT-NzCMaq-wu-QoOc/edit?pli=1&tab=t.0).
+    This label provides information about the area sampling of a given dataset.
+    For a list of allowed values, see
+    [TODO think about how to cross-reference to somewhere where people can look up the allowed values,
+    e.g. some summary of the values in https://github.com/WCRP-CMIP/WCRP-universe/tree/esgvoc/area_label.]
 
     This label is used as the area component of a branded variable's suffix
     (see :py:class:`BrandedSuffix`).
     By definition, the area label must be consistent with the branded suffix.
-    Area labels must not contain dashes
+    area labels must not contain dashes
     (as the dash is used as a separator when constructing the branded suffix).
-    """  # noqa: E501
-
-    # TODO: add validation for not containing dashes in `drs_name`,
-    # although my pydantic is not good enough to know how to do
-    # that without looking it up (which I'm not going to do right now).
-
-<<<<<<< HEAD
-    description: str
-    """
-    Description of the meaning of this area label
     """
 
-    label: str
-    # TODO: remove? `drs_name` or `id` should be used here instead?
-=======
-    label: str
->>>>>>> 67e7f811
+    label: str