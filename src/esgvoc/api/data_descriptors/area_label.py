--- conflicted
+++ resolved
@@ -27,14 +27,5 @@
     # although my pydantic is not good enough to know how to do
     # that without looking it up (which I'm not going to do right now).
 
-<<<<<<< HEAD
-    description: str
-    """
-    Description of the meaning of this area label
-    """
-
     label: str
-    # TODO: remove? `drs_name` or `id` should be used here instead?
-=======
-    label: str
->>>>>>> 67e7f811
+    # TODO: remove? `drs_name` or `id` should be used here instead?