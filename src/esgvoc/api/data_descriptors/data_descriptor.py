--- conflicted
+++ resolved
@@ -51,7 +51,6 @@
 
     id: str = Field(pattern=r"^[a-z0-9-]*$")
     """
-<<<<<<< HEAD
     The unique identifier of the term
 
     Must be unique among all instances of the given data descriptor.
@@ -96,15 +95,6 @@
             raise ValueError(msg)
 
         return value
-=======
-
-    id: str
-    """The identifier of the terms."""
-    type: str
-    """The data descriptor to which the term belongs."""
-    description: str = ""
-    """The description of the term."""
->>>>>>> 67e7f811
 
     @abstractmethod
     def accept(self, visitor: DataDescriptorVisitor) -> Any:
@@ -128,11 +118,7 @@
     """
 
     MANDATORY_TERM_FIELDS: ClassVar[tuple[str, str]] = ("id", "type")
-<<<<<<< HEAD
     """The set of mandatory fields for the term"""
-=======
-    """The set of mandatory term fields."""
->>>>>>> 67e7f811
 
     def accept(self, visitor: DataDescriptorVisitor) -> Any:
         return visitor.visit_sub_set_term(self)
@@ -181,11 +167,7 @@
     """
 
     regex: str
-<<<<<<< HEAD
     """The regular expression that defines the allowed values for the term"""
-=======
-    """The regular expression."""
->>>>>>> 67e7f811
 
     def accept(self, visitor: DataDescriptorVisitor) -> Any:
         return visitor.visit_pattern_term(self)
@@ -196,16 +178,13 @@
     A reference to a term as part of a composite term
     """
 
-<<<<<<< HEAD
-    # Still puzzled by the below...
+    # TODO: discuss
     # Why can this be a `list` or `None`?
     # If you have more than one, wouldn't you have multiple `CompositeTermPart`?
     # If you have no composites, wouldn't you just not use a `CompositeTermPart`
     # rather than initialising a `CompositeTermPart` with an ID of `None`?
     # Or does this allow for using `CompositeTermPart`'s that aren't terms themselves
     # (I can't think of that use case, but I guess it exists)?
-=======
->>>>>>> 67e7f811
     id: str | list[str] | None = None
     """
     The id of the referenced term
@@ -239,13 +218,9 @@
     """
 
     parts: list[CompositeTermPart]
-<<<<<<< HEAD
     """
     The parts i.e. components from which the composite term is constructed
     """
-=======
-    """The components."""
->>>>>>> 67e7f811
 
     def accept(self, visitor: DataDescriptorVisitor) -> Any:
         return visitor.visit_composite_term(self)