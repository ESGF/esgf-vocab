"""
Base definitions for all data descriptors
"""

from abc import ABC, abstractmethod
from typing import Any, ClassVar, Protocol

from pydantic import BaseModel, ConfigDict


class ConfiguredBaseModel(BaseModel):
    """
    Base model with configuration we want to apply to all data descriptors
    """

    model_config = ConfigDict(
        validate_assignment=True,
        validate_default=True,
        # TODO: Should be no extras allowed once in production/stable
        extra="allow",
        # TODO: Should be no arbitary types allowed once in production/stable
        arbitrary_types_allowed=True,
        use_enum_values=True,
        # TODO: Should be strict once in production/stable
        strict=False,
    )


class DataDescriptorVisitor(Protocol):
    """
    The specifications for a data descriptor visitor

    The word 'term' was used here,
    but the visitor vists data descriptors, not terms.
    Is 'term' just a short-hand for an instance of a data descriptor?
    Ok, yes, seems so, I should read the type hints sooner probably.
    In which case my question would be,
    isn't `PlainTermDataDescriptor` a weird name/repetition?
    A term is already an instance of a data descriptor
    so this is basically 'instance of a data descriptor data descriptor'?
    """

    def visit_sub_set_term(self, term: "DataDescriptorSubSet") -> Any:
        """Visit a subset of the information of a term"""

    def visit_plain_term(self, term: "PlainTermDataDescriptor") -> Any:
        """Visit a plain term"""

    def visit_pattern_term(self, term: "PatternTermDataDescriptor") -> Any:
        """Visit a pattern term"""

    def visit_composite_term(self, term: "CompositeTermDataDescriptor") -> Any:
        """Visit a composite term"""


class DataDescriptor(ConfiguredBaseModel, ABC):
    """
    Generic class for data descriptors
    """

    id: str
    """
    The unique identifier of the term

    Must be unique among all instances of the given data descriptor.
    [Question: do we enforce/check this uniqueness anywhere?]

    Must be all lowercase.
    [TODO: add this validation]
    """

    type: str
<<<<<<< HEAD
    """
    The kind of data descriptor the term is

    In other words, the name of the data descriptor.
    It's a bit redundant given the class name also defines this,
    but is kept for clarity and consistency of case styles
    as this may not always be the same as the camelCase
    used for Python class names.
    Having this also simplifies parsing from the raw JSON-LD CV files.

    [Are there any rules about this e.g. all lowercase?
    I assume no?]
    """
=======
    """The data descriptor to which the term belongs."""
    description: str = ""
    """The description of the term."""
>>>>>>> 67e7f811

    @abstractmethod
    def accept(self, visitor: DataDescriptorVisitor) -> Any:
        """
        Accept a term visitor

        :param visitor: The term visitor.
        :type visitor: DataDescriptorVisitor
        :return: Depending on the visitor.
        :rtype: Any
        """

    @property
    def describe(self):
        return self.model_fields


class DataDescriptorSubSet(DataDescriptor):
    """
    A subset of the information contained in a term
    """

    MANDATORY_TERM_FIELDS: ClassVar[tuple[str, str]] = ("id", "type")
<<<<<<< HEAD
    """The set of mandatory fields for the term"""
=======
    """The set of mandatory term fields."""
>>>>>>> 67e7f811

    def accept(self, visitor: DataDescriptorVisitor) -> Any:
        return visitor.visit_sub_set_term(self)


class PlainTermDataDescriptor(DataDescriptor):
    """
    A data descriptor that describes hand-written terms.

    [What does hand-written mean here?
    A term that comes from a specific set of available options,
    rather than something more generally verifiable
    like a regular expression or compound term?]
    """

    drs_name: str
    """
    Value of the term as used in the data reference syntax (DRS) [?]

    This may be the same as the ID,
    but may also not be hence a separate attribute is provided.
    Having a separate attribute also ensures
    that the value expected in the DRS
    (and, by extension, file attributes)
    is unambiguously and uniquely defined.

    For example, for the "1pctCO2" experiment,
    `id` is "1pctco2" (all lowercase)
    while "1pctCO2" is the `drs_name`
    because this is the case variation used for this term in file attributes
    and when 'filling out' DRS components.
    """

    def accept(self, visitor: DataDescriptorVisitor) -> Any:
        return visitor.visit_plain_term(self)


class PatternTermDataDescriptor(DataDescriptor):
    """
    A data descriptor that describes terms defined by a regular expression

    ['defined by a regex', or 'that have to match a regex'?
    The latter is more accurate to me I think.
    The term is defined by its value.
    The regex defines the allowed values for that term, not the terms themselves.]
    """

    regex: str
<<<<<<< HEAD
    """The regular expression that defines the allowed values for the term"""
=======
    """The regular expression."""
>>>>>>> 67e7f811

    def accept(self, visitor: DataDescriptorVisitor) -> Any:
        return visitor.visit_pattern_term(self)


class CompositeTermPart(ConfiguredBaseModel):
    """
    A reference to a term as part of a composite term
    """

    id: str | list[str] | None = None
    """
    The id of the referenced term

    e.g. `horizontal_label` as part of `branded_variable`

    Why can this be a `list` or `None`?
    If you have more than one, wouldn't you have multiple `CompositeTermPart`?
    If you have no composites, wouldn't you just not use a `CompositeTermPart`
    rather than initialising a `CompositeTermPart` with an ID of `None`?
    Or does this allow for using `CompositeTermPart`'s that aren't terms themselves
    (I can't think of that use case, but I guess it exists)?

    See [TODO: cross-ref DataDescriptor.id for details]
    """

    type: str
    """
    The kind of data descriptor the referenced term is

    See [TODO: cross-ref DataDescriptor.type for details]
    """

    is_required: bool
    """
    Denote if the term is an optional part of the composite term or not
    """


class CompositeTermDataDescriptor(DataDescriptor):
    """
    A data descriptor that describes terms composed of other terms.
    """

    separator: str
    """
    The separator to place between components when creating the composite term from its parts
    """

    parts: list[CompositeTermPart]
<<<<<<< HEAD
    """
    The parts i.e. components from which the composite term is constructed
    """
=======
    """The components."""
>>>>>>> 67e7f811

    def accept(self, visitor: DataDescriptorVisitor) -> Any:
        return visitor.visit_composite_term(self)<|MERGE_RESOLUTION|>--- conflicted
+++ resolved
@@ -1,7 +1,3 @@
-"""
-Base definitions for all data descriptors
-"""
-
 from abc import ABC, abstractmethod
 from typing import Any, ClassVar, Protocol
 
@@ -9,97 +5,60 @@
 
 
 class ConfiguredBaseModel(BaseModel):
-    """
-    Base model with configuration we want to apply to all data descriptors
-    """
-
     model_config = ConfigDict(
         validate_assignment=True,
         validate_default=True,
-        # TODO: Should be no extras allowed once in production/stable
         extra="allow",
-        # TODO: Should be no arbitary types allowed once in production/stable
         arbitrary_types_allowed=True,
         use_enum_values=True,
-        # TODO: Should be strict once in production/stable
         strict=False,
     )
 
 
 class DataDescriptorVisitor(Protocol):
     """
-    The specifications for a data descriptor visitor
-
-    The word 'term' was used here,
-    but the visitor vists data descriptors, not terms.
-    Is 'term' just a short-hand for an instance of a data descriptor?
-    Ok, yes, seems so, I should read the type hints sooner probably.
-    In which case my question would be,
-    isn't `PlainTermDataDescriptor` a weird name/repetition?
-    A term is already an instance of a data descriptor
-    so this is basically 'instance of a data descriptor data descriptor'?
+    The specifications for a term visitor.
     """
 
     def visit_sub_set_term(self, term: "DataDescriptorSubSet") -> Any:
-        """Visit a subset of the information of a term"""
+        """Visit a sub set of the information of a term."""
+        pass
 
     def visit_plain_term(self, term: "PlainTermDataDescriptor") -> Any:
-        """Visit a plain term"""
+        """Visit a plain term."""
+        pass
 
     def visit_pattern_term(self, term: "PatternTermDataDescriptor") -> Any:
-        """Visit a pattern term"""
+        """Visit a pattern term."""
+        pass
 
     def visit_composite_term(self, term: "CompositeTermDataDescriptor") -> Any:
-        """Visit a composite term"""
+        """Visit a composite term."""
 
 
 class DataDescriptor(ConfiguredBaseModel, ABC):
     """
-    Generic class for data descriptors
+    Generic class for the data descriptor classes.
     """
 
     id: str
-    """
-    The unique identifier of the term
-
-    Must be unique among all instances of the given data descriptor.
-    [Question: do we enforce/check this uniqueness anywhere?]
-
-    Must be all lowercase.
-    [TODO: add this validation]
-    """
-
+    """The identifier of the terms."""
     type: str
-<<<<<<< HEAD
-    """
-    The kind of data descriptor the term is
-
-    In other words, the name of the data descriptor.
-    It's a bit redundant given the class name also defines this,
-    but is kept for clarity and consistency of case styles
-    as this may not always be the same as the camelCase
-    used for Python class names.
-    Having this also simplifies parsing from the raw JSON-LD CV files.
-
-    [Are there any rules about this e.g. all lowercase?
-    I assume no?]
-    """
-=======
     """The data descriptor to which the term belongs."""
     description: str = ""
     """The description of the term."""
->>>>>>> 67e7f811
 
     @abstractmethod
     def accept(self, visitor: DataDescriptorVisitor) -> Any:
         """
-        Accept a term visitor
+        Accept an term visitor.
 
         :param visitor: The term visitor.
         :type visitor: DataDescriptorVisitor
         :return: Depending on the visitor.
         :rtype: Any
         """
+        pass
 
     @property
     def describe(self):
@@ -108,15 +67,11 @@
 
 class DataDescriptorSubSet(DataDescriptor):
     """
-    A subset of the information contained in a term
+    A sub set of the information contains in a term.
     """
 
     MANDATORY_TERM_FIELDS: ClassVar[tuple[str, str]] = ("id", "type")
-<<<<<<< HEAD
-    """The set of mandatory fields for the term"""
-=======
     """The set of mandatory term fields."""
->>>>>>> 67e7f811
 
     def accept(self, visitor: DataDescriptorVisitor) -> Any:
         return visitor.visit_sub_set_term(self)
@@ -124,31 +79,10 @@
 
 class PlainTermDataDescriptor(DataDescriptor):
     """
-    A data descriptor that describes hand-written terms.
-
-    [What does hand-written mean here?
-    A term that comes from a specific set of available options,
-    rather than something more generally verifiable
-    like a regular expression or compound term?]
+    A data descriptor that describes hand written terms.
     """
 
     drs_name: str
-    """
-    Value of the term as used in the data reference syntax (DRS) [?]
-
-    This may be the same as the ID,
-    but may also not be hence a separate attribute is provided.
-    Having a separate attribute also ensures
-    that the value expected in the DRS
-    (and, by extension, file attributes)
-    is unambiguously and uniquely defined.
-
-    For example, for the "1pctCO2" experiment,
-    `id` is "1pctco2" (all lowercase)
-    while "1pctCO2" is the `drs_name`
-    because this is the case variation used for this term in file attributes
-    and when 'filling out' DRS components.
-    """
 
     def accept(self, visitor: DataDescriptorVisitor) -> Any:
         return visitor.visit_plain_term(self)
@@ -156,20 +90,11 @@
 
 class PatternTermDataDescriptor(DataDescriptor):
     """
-    A data descriptor that describes terms defined by a regular expression
-
-    ['defined by a regex', or 'that have to match a regex'?
-    The latter is more accurate to me I think.
-    The term is defined by its value.
-    The regex defines the allowed values for that term, not the terms themselves.]
+    A data descriptor that describes terms defined by a regular expression.
     """
 
     regex: str
-<<<<<<< HEAD
-    """The regular expression that defines the allowed values for the term"""
-=======
     """The regular expression."""
->>>>>>> 67e7f811
 
     def accept(self, visitor: DataDescriptorVisitor) -> Any:
         return visitor.visit_pattern_term(self)
@@ -177,36 +102,15 @@
 
 class CompositeTermPart(ConfiguredBaseModel):
     """
-    A reference to a term as part of a composite term
+    A reference to a term, part of a composite term.
     """
 
     id: str | list[str] | None = None
-    """
-    The id of the referenced term
-
-    e.g. `horizontal_label` as part of `branded_variable`
-
-    Why can this be a `list` or `None`?
-    If you have more than one, wouldn't you have multiple `CompositeTermPart`?
-    If you have no composites, wouldn't you just not use a `CompositeTermPart`
-    rather than initialising a `CompositeTermPart` with an ID of `None`?
-    Or does this allow for using `CompositeTermPart`'s that aren't terms themselves
-    (I can't think of that use case, but I guess it exists)?
-
-    See [TODO: cross-ref DataDescriptor.id for details]
-    """
-
+    """The id of the referenced term."""
     type: str
-    """
-    The kind of data descriptor the referenced term is
-
-    See [TODO: cross-ref DataDescriptor.type for details]
-    """
-
+    """The type of the referenced term."""
     is_required: bool
-    """
-    Denote if the term is an optional part of the composite term or not
-    """
+    """Denote if the term is optional as part of a composite term."""
 
 
 class CompositeTermDataDescriptor(DataDescriptor):
@@ -215,18 +119,9 @@
     """
 
     separator: str
-    """
-    The separator to place between components when creating the composite term from its parts
-    """
-
+    """The components separator character."""
     parts: list[CompositeTermPart]
-<<<<<<< HEAD
-    """
-    The parts i.e. components from which the composite term is constructed
-    """
-=======
     """The components."""
->>>>>>> 67e7f811
 
     def accept(self, visitor: DataDescriptorVisitor) -> Any:
         return visitor.visit_composite_term(self)