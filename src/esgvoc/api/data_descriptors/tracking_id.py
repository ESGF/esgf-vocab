"""
Model (i.e. schema/definition) of the tracking ID data descriptor
"""

from esgvoc.api.data_descriptors.data_descriptor import PatternTermDataDescriptor


class TrackingId(PatternTermDataDescriptor):
<<<<<<< HEAD
    """
    Tracking ID, i.e. unique ID, of a file

    Examples: "hdl:21.14107/f6635404-8a1a-4aa9-918d-3792e8321f04",
              "hdl:21.14100/718ee427-4efb-46a8-9f89-8192593b15fe"

    This data descriptor applies only at the file level,
    not to datasets as a whole (each file in a dataset gets a unique ID).

    The regex is of the form `hdl:<prefix>/<uuid>`,
    where `<prefix>` is a prefix which is the same for all files in the same 'group'
    and `<uuid>` is a universally unique ID (UUID).

    The 'group' is a bit loosely defined and can be defined in different ways
    for different purposes.
    For CMIP phases, the 'group' is usually the CMIP phase
    i.e. all files that are part of the same CMIP phase use the same tracking ID prefix
    (e.g. all CMIP6 files have the same prefix, all CMIP7 files have the same prefix).
    (Also note that some projects haven't really got this right,
    e.g. the input4MIPs project has re-used the CMIP6 prefix, rather than using its own.)

    The prefixes come from [handle.net](https://www.handle.net/index.html).
    [handle.net](https://www.handle.net/index.html) prefixes
    are allotted to different CMIP (or other project) exercises.
    These prefixes are used by the
    [handle.net](https://www.handle.net/index.html)
    service to group all the entries for the given exercise together.
    These prefixes allow a) each file to have a unique ID
    and b) users to look up entries for all files using their unique ID
    via the [handle.net](https://www.handle.net/index.html) service.
    The prefixes are currently managed and registered by DKRZ
    on behalf of the ESGF team (we think, it's not 100% clear).

    The last part of the tracking ID is a UUID.
    The specification of a UUID is defined elsewhere
    (apparently in ISO/IEC 9834-8:2014).
    A new UUID must be generated for every single file
    such that every file has a unique tracking id
    (this uniqueness is both within a project thanks to the differing UUIDs
    and across projects thanks to the differing prefixes).
    Most programming languages have native support for UUID generation
    (e.g. the `uuid` library is part of Python's standard library).
    For a standalone solution, the OSSP utility is available.
    It can be accessed from http://www.ossp.org/pkg/lib/uuid/.
    Since CMIP6, version 4 UUIDs (random number based) have been required.
    [TODO: check whether QAQC will verify that tracking IDs are not being re-used]

    The tracking IDs are
    used by a PID service
    so that users can find further information about the file
    by going to `hdl.handle.net/<tracking_id_after_the_hdl_colon_prefix_is_removed>`
    e.g. `hdl.handle.net/21.14107/f6635404-8a1a-4aa9-918d-3792e8321f04`
    (a working link from CMIP6 for those who would like to see a live demonstration is
    [hdl.handle.net/21.14100/f2f502c9-9626-31c6-b016-3f7c0534803b](),
    which was inferred from a file in which the tracking ID is
    `hdl:21.14100/f2f502c9-9626-31c6-b016-3f7c0534803b`).
    (Or at least this link with handle.net is the intention.
    It hasn't always happened
    e.g this is not the case for all CMIP7 input4MIPs files)
    """

    # TODO: Move into CMIP7 CVs. The prefix for CMIP7 is "21.14107"
    # (I was just told this in a random email)
    # so the regex should be
    # `hdl:21.14101/<uuid-regexp>`.
    # Defining a regex to validate UUIDs is non-trivial.
    # would we consider just having a `ValidatedTermDataDescriptor`
    # to support cases where the term is validated by a function
    # rather than only allowing regex validation?
=======
    pass
>>>>>>> 67e7f811
<|MERGE_RESOLUTION|>--- conflicted
+++ resolved
@@ -6,7 +6,6 @@
 
 
 class TrackingId(PatternTermDataDescriptor):
-<<<<<<< HEAD
     """
     Tracking ID, i.e. unique ID, of a file
 
@@ -52,7 +51,6 @@
     For a standalone solution, the OSSP utility is available.
     It can be accessed from http://www.ossp.org/pkg/lib/uuid/.
     Since CMIP6, version 4 UUIDs (random number based) have been required.
-    [TODO: check whether QAQC will verify that tracking IDs are not being re-used]
 
     The tracking IDs are
     used by a PID service
@@ -66,16 +64,4 @@
     (Or at least this link with handle.net is the intention.
     It hasn't always happened
     e.g this is not the case for all CMIP7 input4MIPs files)
-    """
-
-    # TODO: Move into CMIP7 CVs. The prefix for CMIP7 is "21.14107"
-    # (I was just told this in a random email)
-    # so the regex should be
-    # `hdl:21.14101/<uuid-regexp>`.
-    # Defining a regex to validate UUIDs is non-trivial.
-    # would we consider just having a `ValidatedTermDataDescriptor`
-    # to support cases where the term is validated by a function
-    # rather than only allowing regex validation?
-=======
-    pass
->>>>>>> 67e7f811
+    """