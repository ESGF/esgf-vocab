"""
Model (i.e. schema/definition) of the region data descriptor
"""

from esgvoc.api.data_descriptors.data_descriptor import PlainTermDataDescriptor


class Region(PlainTermDataDescriptor):
    """
    Region associated with the dataset

<<<<<<< HEAD
    Examples: antarctica", "global", "limited_area"

    In other words, the domain over which the dataset is provided.
    The names are defined by the
    CF standardised regions
    (
    https://cfconventions.org/Data/standardized-region-list/standardized-region-list.current.html
    ).
    """

    # Note: do not merge until the conversation about the naming convention
    # here is resolved:
    # https://github.com/ESGF/esgf-vocab/pull/156/files#r2453875274
    # Depending on which way this goes, we might need to introduce RegionEMD,
    # which will differ from Region (as used in the DR).
    # If we use CF standardised regions, make an issue
    # to decide how to validate that registered names are CF standard names
    # (same idea as this, but for regions instead of variables,
    # https://github.com/ESGF/esgf-vocab/issues/158)
=======
    Examples: "glb", "30s-90s", "grl"

    In other words, the domain over which the dataset is provided.
    This is intended as a rough categorisation only
    and is not precisely defined.
    """

    cf_standard_region: str | None
    """
    CF standard region

    See https://cfconventions.org/Data/standardized-region-list/standardized-region-list.current.html

    If `None`, there is no CF standard region for this region
    """

    iso_region: str | None
    """
    ISO 3166-1 alpha-3 region code

    See https://www.iso.org/iso-3166-country-codes.html

    If `None`, there is no ISO region code for this region
    """
>>>>>>> 2008d10c
<|MERGE_RESOLUTION|>--- conflicted
+++ resolved
@@ -9,27 +9,6 @@
     """
     Region associated with the dataset
 
-<<<<<<< HEAD
-    Examples: antarctica", "global", "limited_area"
-
-    In other words, the domain over which the dataset is provided.
-    The names are defined by the
-    CF standardised regions
-    (
-    https://cfconventions.org/Data/standardized-region-list/standardized-region-list.current.html
-    ).
-    """
-
-    # Note: do not merge until the conversation about the naming convention
-    # here is resolved:
-    # https://github.com/ESGF/esgf-vocab/pull/156/files#r2453875274
-    # Depending on which way this goes, we might need to introduce RegionEMD,
-    # which will differ from Region (as used in the DR).
-    # If we use CF standardised regions, make an issue
-    # to decide how to validate that registered names are CF standard names
-    # (same idea as this, but for regions instead of variables,
-    # https://github.com/ESGF/esgf-vocab/issues/158)
-=======
     Examples: "glb", "30s-90s", "grl"
 
     In other words, the domain over which the dataset is provided.
@@ -53,5 +32,4 @@
     See https://www.iso.org/iso-3166-country-codes.html
 
     If `None`, there is no ISO region code for this region
-    """
->>>>>>> 2008d10c
+    """