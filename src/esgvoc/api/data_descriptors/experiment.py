--- conflicted
+++ resolved
@@ -1,17 +1,20 @@
-<<<<<<< HEAD
 """
 Model (i.e. schema/definition) of the experiment data descriptor
 """
 
+from __future__ import annotations
+
 from datetime import datetime
-from typing import Annotated, Optional
+from typing import Optional
 
-from pydantic import BeforeValidator
+from pydantic import BeforeValidator, Field
+from typing_extensions import Annotated
 
 from esgvoc.api.data_descriptors.activity import Activity
 from esgvoc.api.data_descriptors.data_descriptor import PlainTermDataDescriptor
 from esgvoc.api.data_descriptors.mip_era import MipEra
 from esgvoc.api.data_descriptors.model_component import ModelComponent
+from esgvoc.api.pydantic_handler import create_union
 
 
 def ensure_iso8601_compliant_or_none(value: str | None) -> datetime | None:
@@ -34,148 +37,9 @@
     res = datetime.fromisoformat(value.replace("Z", "+00:00"))
 
     return res
-=======
-from __future__ import annotations
-from typing import Union
-from typing_extensions import Annotated
-from pydantic import Field
-from esgvoc.api.data_descriptors.data_descriptor import PlainTermDataDescriptor
-from typing import Optional
-from esgvoc.api.data_descriptors.activity import Activity
-from esgvoc.api.data_descriptors.data_descriptor import PlainTermDataDescriptor
-from esgvoc.api.data_descriptors.mip_era import MipEra
-from esgvoc.api.data_descriptors.model_component import ModelComponent
-from esgvoc.api.data_descriptors.source_type import SourceType
-from esgvoc.api.pydantic_handler import create_union
 
 
-class ExperimentCMI7(PlainTermDataDescriptor):
-    """
-    Identifier of the CMIP experiment to which a dataset belongs/a dataset is derived from
-
-    Examples: "historical", "piControl", "ssp126"
-
-    An 'experiment' refers to a specific, controlled simulation
-    conducted using climate models to investigate particular aspects of the Earth's climate system.
-    These experiments are designed with set parameters, such as initial conditions,
-    external forcings (like greenhouse gas  concentrations or solar radiation),
-    and duration, to explore and understand climate behavior under various conditions.
-
-    It is now considered essential for each :py:class:`Experiment`
-    to be associated with a single :py:class:`Activity`.
-    However, this was not followed in CMIP6,
-    which significantly complicates definition and validation
-    of the schemas for these two classes.
-    """
-
-    activity: list[Activity]
-    """
-    Activity to which this experiment belongs
-
-    Could also be phrased as,
-    "activity with which this experiment is most strongly associated".
-    """
-
-    # None not allowed, empty list should be used
-    # if there are no additional_allowed_model_components
-    additional_allowed_model_components: list[str | SourceType] = Field(default_factory=list)
-    """
-    Non-compulsory model components that are allowed when running this experiment
-
-    Can be either string IDs or resolved SourceType objects.
-    """
-
-    branch_information: str | None
-    """
-    Information about how this experiment should branch from its parent
-
-    If `None`, this experiment has no parent
-    and therefore no branching information is required.
-    """
-
-    # TODO: get Dan to help with pydantic type hint
-    # https://docs.pydantic.dev/2.2/usage/types/datetime/
-    end_timestamp: str | None
-    """
-    End timestamp (ISO-8601) of the experiment
-
-    A value of `None` indicates that simulations may end at any time,
-    no particular value is required.
-    """
-
-    min_ensemble_size: int
-    """
-    Minimum number of ensemble members to run for this experiment
-
-    This is the minimum ensemble size requested by the definer of the experiment.
-    For other uses, other ensemble sizes may be required
-    so please double check the application your simulations
-    (as defined in e.g. the data request)
-    are intended for too before deciding on your ensemble size.
-    """
-
-    # `min_length: str | None` or something
-    # so people can specify units rather than having to convert
-    # everything to years would allow slightly more flexibility
-    # and precision. However, I don't think we have a use case for this
-    # so the extra flexibility and precision probably isn't worth the headache.
-    min_number_yrs_per_sim: float | None
-    """
-    Minimum number of years required per simulation for this experiment
-
-    If `None`, then there is no minimum number of years required.
-    You can submit as short a simulation as you like.
-    """
-
-    parent_activity: Activity | None
-    """
-    Activity to which this experiment's parent experiment belongs
-
-    If `None`, this parent experiment has no parent activity.
-    """
-
-    parent_experiment: Optional[list[Experiment]]
-    """
-    This experiment's parent experiment
-
-    If `None`, this experiment has no parent experiment.
-    """
-
-    parent_mip_era: MipEra | None
-    """
-    The MIP era to which this experiment's parent experiment belongs
-
-    If `None`, this experiment has no parent experiment.
-    """
->>>>>>> 67e7f811
-
-    required_model_components: list[str | SourceType]
-    """
-    Model components required to run this experiment
-
-    Can be either string IDs or resolved SourceType objects.
-    """
-
-    # TODO: get Dan to help with pydantic type hint
-    # https://docs.pydantic.dev/2.2/usage/types/datetime/
-    start_timestamp: str | None
-    """
-    Start timestamp (ISO-8601) of the experiment
-
-    A value of `None` indicates that simulations may start with any year,
-    no particular value is required.
-    """
-
-    tier: int | None
-    """
-    Priority tier for this experiment
-
-    1 is highest priority.
-    If `None`, no priority is specified for this experiment.
-    """
-
-
-class ExperimentBeforeCMIP7(PlainTermDataDescriptor):
+class ExperimentCMIP7(PlainTermDataDescriptor):
     """
     Identifier of the CMIP experiment to which a dataset belongs/a dataset is derived from
 
@@ -276,7 +140,6 @@
     no particular value is required.
     """
 
-<<<<<<< HEAD
     tier: int | None
     """
     Priority tier for this experiment
@@ -284,7 +147,17 @@
     1 is highest priority.
     If `None`, no priority is specified for this experiment.
     """
-=======
+
+
+class ExperimentBeforeCMIP7(PlainTermDataDescriptor):
+    """
+    An 'experiment' refers to a specific, controlled simulation conducted using climate models to \
+    investigate particular aspects of the Earth's climate system. These experiments are designed \
+    with set parameters, such as initial conditions, external forcings (like greenhouse gas \
+    concentrations or solar radiation), and duration, to explore and understand climate behavior \
+    under various scenarios and conditions.
+    """
+
     activity: list[str] = Field(default_factory=list)
     tier: int | None
     experiment_id: str
@@ -299,5 +172,4 @@
     parent_experiment_id: list[str] | None
 
 
-Experiment = create_union(ExperimentCMI7, ExperimentBeforeCMIP7)
->>>>>>> 67e7f811
+Experiment = create_union(ExperimentCMIP7, ExperimentBeforeCMIP7)