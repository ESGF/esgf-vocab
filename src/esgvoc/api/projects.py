--- conflicted
+++ resolved
@@ -20,18 +20,8 @@
                                instantiate_pydantic_terms)
 from esgvoc.core.db.connection import DBConnection
 from esgvoc.core.db.models.mixins import TermKind
-<<<<<<< HEAD
-from esgvoc.core.db.models.project import (Collection, PCollectionFTS5,
+from esgvoc.core.db.models.project import (PCollection, PCollectionFTS5,
                                            Project, PTerm, PTermFTS5)
-=======
-from esgvoc.core.db.models.project import (
-    PCollection,
-    PCollectionFTS5,
-    Project,
-    PTerm,
-    PTermFTS5,
-)
->>>>>>> 609ac5a5
 from esgvoc.core.db.models.universe import UTerm
 from esgvoc.core.exceptions import (EsgvocDbError, EsgvocNotFoundError,
                                     EsgvocNotImplementedError,
@@ -96,47 +86,21 @@
                 if "id" not in parts[index].keys():
                     terms = universe.get_all_terms_in_data_descriptor(parts[index]["type"], None)
                     parts[index]["id"] = [term.id for term in terms]
-<<<<<<< HEAD
-
-=======
->>>>>>> 609ac5a5
                 if type(parts[index]["id"]) is str:
                     parts[index]["id"] = [parts[index]["id"]]
 
                 errors_list = list()
                 for id in parts[index]["id"]:
-<<<<<<< HEAD
                     part_parts = dict(parts[index])
                     part_parts["id"] = id
-                    # print(part_parts)
-
                     resolved_term = _resolve_term(part_parts, universe_session, project_session)
                     errors = _valid_value(given_value, resolved_term, universe_session, project_session)
-=======
-
-                    part_parts = dict(parts[index])
-                    part_parts["id"] = id
-                    resolved_term = _resolve_term(part_parts,
-                                                  universe_session,
-                                                  project_session)
-                    errors = _valid_value(given_value,
-                                          resolved_term,
-                                          universe_session,
-                                          project_session)
->>>>>>> 609ac5a5
                     if len(errors) == 0:
                         errors_list = errors
                         break
                     else:
                         errors_list.extend(errors)
-<<<<<<< HEAD
-                    # print(errors)
-
                 else:
-                    # result.extend(errors_list)
-=======
-                else:
->>>>>>> 609ac5a5
                     result.append(_create_term_error(value, term))
         else:
             result.append(_create_term_error(value, term))
@@ -246,34 +210,16 @@
         return value
 
 
-<<<<<<< HEAD
 def _search_plain_term_and_valid_value(value: str, collection_id: str, project_session: Session) -> str | None:
-    where_expression = and_(Collection.id == collection_id, PTerm.specs[constants.DRS_SPECS_JSON_KEY] == f'"{value}"')
-    statement = select(PTerm).join(Collection).where(where_expression)
-=======
-def _search_plain_term_and_valid_value(value: str,
-                                       collection_id: str,
-                                       project_session: Session) \
-                                        -> str | None:
-    where_expression = and_(PCollection.id == collection_id,
-                            PTerm.specs[constants.DRS_SPECS_JSON_KEY] == f'"{value}"')
+    where_expression = and_(PCollection.id == collection_id, PTerm.specs[constants.DRS_SPECS_JSON_KEY] == f'"{value}"')
     statement = select(PTerm).join(PCollection).where(where_expression)
->>>>>>> 609ac5a5
     term = project_session.exec(statement).one_or_none()
     return term.id if term else None
 
 
-<<<<<<< HEAD
 def _valid_value_against_all_terms_of_collection(
-    value: str, collection: Collection, universe_session: Session, project_session: Session
+    value: str, collection: PCollection, universe_session: Session, project_session: Session
 ) -> list[str]:
-=======
-def _valid_value_against_all_terms_of_collection(value: str,
-                                                 collection: PCollection,
-                                                 universe_session: Session,
-                                                 project_session: Session) \
-                                                     -> list[str]:
->>>>>>> 609ac5a5
     if collection.terms:
         result = list()
         for pterm in collection.terms:
@@ -529,14 +475,9 @@
     return result
 
 
-<<<<<<< HEAD
 def _get_all_terms_in_collection(
-    collection: Collection, selected_term_fields: Iterable[str] | None
+    collection: PCollection, selected_term_fields: Iterable[str] | None
 ) -> list[DataDescriptor]:
-=======
-def _get_all_terms_in_collection(collection: PCollection,
-                                 selected_term_fields: Iterable[str] | None) -> list[DataDescriptor]:
->>>>>>> 609ac5a5
     result: list[DataDescriptor] = list()
     instantiate_pydantic_terms(collection.terms, result, selected_term_fields)
     return result
@@ -639,12 +580,7 @@
 
 
 def _get_term_in_collection(collection_id: str, term_id: str, session: Session) -> PTerm | None:
-<<<<<<< HEAD
-    statement = select(PTerm).join(Collection).where(Collection.id == collection_id, PTerm.id == term_id)
-=======
-    statement = select(PTerm).join(PCollection).where(PCollection.id == collection_id,
-                                                      PTerm.id == term_id)
->>>>>>> 609ac5a5
+    statement = select(PTerm).join(PCollection).where(PCollection.id == collection_id, PTerm.id == term_id)
     results = session.exec(statement)
     result = results.one_or_none()
     return result
@@ -739,14 +675,8 @@
     return result
 
 
-<<<<<<< HEAD
-def _get_collection_from_data_descriptor_in_project(data_descriptor_id: str, session: Session) -> Collection | None:
-    statement = select(Collection).where(Collection.data_descriptor_id == data_descriptor_id)
-=======
-def _get_collection_from_data_descriptor_in_project(data_descriptor_id: str,
-                                                    session: Session) -> PCollection | None:
+def _get_collection_from_data_descriptor_in_project(data_descriptor_id: str, session: Session) -> PCollection | None:
     statement = select(PCollection).where(PCollection.data_descriptor_id == data_descriptor_id)
->>>>>>> 609ac5a5
     result = session.exec(statement).one_or_none()
     return result
 
@@ -801,22 +731,14 @@
     return result
 
 
-<<<<<<< HEAD
 def _get_term_from_universe_term_id_in_project(
     data_descriptor_id: str, universe_term_id: str, project_session: Session
 ) -> PTerm | None:
     statement = (
         select(PTerm)
-        .join(Collection)
-        .where(Collection.data_descriptor_id == data_descriptor_id, PTerm.id == universe_term_id)
+        .join(PCollection)
+        .where(PCollection.data_descriptor_id == data_descriptor_id, PTerm.id == universe_term_id)
     )
-=======
-def _get_term_from_universe_term_id_in_project(data_descriptor_id: str,
-                                               universe_term_id: str,
-                                               project_session: Session) -> PTerm | None:
-    statement = select(PTerm).join(PCollection).where(PCollection.data_descriptor_id == data_descriptor_id,
-                                                      PTerm.id == universe_term_id)
->>>>>>> 609ac5a5
     results = project_session.exec(statement)
     result = results.one_or_none()
     return result
@@ -888,17 +810,9 @@
     return result
 
 
-<<<<<<< HEAD
 def _find_collections_in_project(
     expression: str, session: Session, only_id: bool = False, limit: int | None = None, offset: int | None = None
-) -> Sequence[Collection]:
-=======
-def _find_collections_in_project(expression: str,
-                                 session: Session,
-                                 only_id: bool = False,
-                                 limit: int | None = None,
-                                 offset: int | None = None) -> Sequence[PCollection]:
->>>>>>> 609ac5a5
+) -> Sequence[PCollection]:
     matching_condition = generate_matching_condition(PCollectionFTS5, expression, only_id)
     tmp_statement = select(PCollectionFTS5).where(matching_condition)
     statement = select(PCollection).from_statement(handle_rank_limit_offset(tmp_statement, limit, offset))
@@ -1184,22 +1098,12 @@
                 PCollectionFTS5.id, text("'collection' AS TYPE"), text(f"'{project_id}' AS TYPE"), text("rank")
             ).where(collection_where_condition)
             term_where_condition = term_column.match(expression)
-<<<<<<< HEAD
             term_statement = (
-                select(PTermFTS5.id, text("'term' AS TYPE"), Collection.id, text("rank"))
-                .join(Collection)
+                select(PTermFTS5.id, text("'term' AS TYPE"), PCollection.id, text("rank"))
+                .join(PCollection)
                 .where(term_where_condition)
             )
             result = execute_find_item_statements(
                 session, expression, collection_statement, term_statement, limit, offset
             )
-=======
-            term_statement = select(PTermFTS5.id,
-                                    text("'term' AS TYPE"),
-                                    PCollection.id,
-                                    text('rank')).join(PCollection) \
-                                                 .where(term_where_condition)
-            result = execute_find_item_statements(session, expression, collection_statement,
-                                                  term_statement, limit, offset)
->>>>>>> 609ac5a5
     return result