--- conflicted
+++ resolved
@@ -523,12 +523,7 @@
 
 
 if __name__ == "__main__":
-<<<<<<< HEAD
-
-    #valid_term_in_collection('20241206-20241207', 'cmip6plus', 'time_range')
-    #valid_term_in_collection('IPSL', 'cmip6plus', 'institution_id')
-    print(valid_term_in_collection('IPSL', 'cmip6plus', 'institution_id', 'ipsl'))
-=======
+
     vr = valid_term_in_collection('0241206-0241207', 'cmip6plus', 'time_range', 'daily')
     if vr:
         print('OK')
@@ -537,5 +532,4 @@
         from cmipld.api import BasicValidationErrorVisitor
         visitor = BasicValidationErrorVisitor()
         for error in vr.errors:
-            print(error.accept(visitor))
->>>>>>> 5f7d54a6
+            print(error.accept(visitor))